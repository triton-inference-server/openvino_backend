--- conflicted
+++ resolved
@@ -112,18 +112,11 @@
 WORKDIR /opt/openvino
 RUN cp -r /workspace/openvino/licensing LICENSE.openvino
 RUN mkdir -p include && \
-<<<<<<< HEAD
     cp -r /workspace/install/runtime/include/* include/. 
 RUN mkdir -p lib && \
-    cp -P /usr/lib/x86_64-linux-gnu/libtbb.so* lib/. && \
+    cp -P /workspace/install/runtime/lib/intel64/*.so* lib/. && \
     cp -P /workspace/install/runtime/lib/intel64/libopenvino*.so* lib/. && \
     find /drv/usr/ -iname '*.so*' -exec cp -P {} lib/. \; 
-=======
-    cp -r /workspace/install/runtime/include/* include/.
-RUN mkdir -p lib && \
-    cp -P /workspace/install/runtime/lib/intel64/*.so* lib/. && \
-    cp -P /workspace/install/runtime/3rdparty/tbb/lib/libtbb.so* lib/. \
->>>>>>> 9b9ee241
 """
 
     df += """
